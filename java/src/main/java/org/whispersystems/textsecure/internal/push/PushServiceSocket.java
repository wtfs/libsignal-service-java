/**
 * Copyright (C) 2014 Open Whisper Systems
 *
 * This program is free software: you can redistribute it and/or modify
 * it under the terms of the GNU General Public License as published by
 * the Free Software Foundation, either version 3 of the License, or
 * (at your option) any later version.
 *
 * This program is distributed in the hope that it will be useful,
 * but WITHOUT ANY WARRANTY; without even the implied warranty of
 * MERCHANTABILITY or FITNESS FOR A PARTICULAR PURPOSE.  See the
 * GNU General Public License for more details.
 *
 * You should have received a copy of the GNU General Public License
 * along with this program.  If not, see <http://www.gnu.org/licenses/>.
 */
package org.whispersystems.textsecure.internal.push;

import com.fasterxml.jackson.annotation.JsonProperty;
import com.fasterxml.jackson.core.JsonProcessingException;

import org.apache.http.conn.ssl.StrictHostnameVerifier;
import org.whispersystems.libaxolotl.IdentityKey;
import org.whispersystems.libaxolotl.ecc.ECPublicKey;
import org.whispersystems.libaxolotl.logging.Log;
import org.whispersystems.libaxolotl.state.PreKeyBundle;
import org.whispersystems.libaxolotl.state.PreKeyRecord;
import org.whispersystems.libaxolotl.state.SignedPreKeyRecord;
import org.whispersystems.libaxolotl.util.guava.Optional;
import org.whispersystems.textsecure.api.crypto.AttachmentCipherOutputStream;
import org.whispersystems.textsecure.api.messages.TextSecureAttachment.ProgressListener;
import org.whispersystems.textsecure.api.messages.multidevice.DeviceInfo;
import org.whispersystems.textsecure.api.push.ContactTokenDetails;
import org.whispersystems.textsecure.api.push.SignedPreKeyEntity;
import org.whispersystems.textsecure.api.push.TextSecureAddress;
import org.whispersystems.textsecure.api.push.TrustStore;
import org.whispersystems.textsecure.api.push.exceptions.AuthorizationFailedException;
import org.whispersystems.textsecure.api.push.exceptions.ExpectationFailedException;
import org.whispersystems.textsecure.api.push.exceptions.NonSuccessfulResponseCodeException;
import org.whispersystems.textsecure.api.push.exceptions.NotFoundException;
import org.whispersystems.textsecure.api.push.exceptions.PushNetworkException;
import org.whispersystems.textsecure.api.push.exceptions.RateLimitException;
import org.whispersystems.textsecure.api.push.exceptions.UnregisteredUserException;
import org.whispersystems.textsecure.api.util.CredentialsProvider;
import org.whispersystems.textsecure.internal.push.exceptions.MismatchedDevicesException;
import org.whispersystems.textsecure.internal.push.exceptions.StaleDevicesException;
import org.whispersystems.textsecure.internal.util.Base64;
import org.whispersystems.textsecure.internal.util.BlacklistingTrustManager;
import org.whispersystems.textsecure.internal.util.JsonUtil;
import org.whispersystems.textsecure.internal.util.Util;

import java.io.File;
import java.io.FileOutputStream;
import java.io.IOException;
import java.io.InputStream;
import java.io.OutputStream;
import java.io.UnsupportedEncodingException;
import java.net.HttpURLConnection;
import java.net.URL;
import java.security.KeyManagementException;
import java.security.NoSuchAlgorithmException;
import java.util.LinkedList;
import java.util.List;
import java.util.Set;

import javax.net.ssl.HttpsURLConnection;
import javax.net.ssl.SSLContext;
import javax.net.ssl.TrustManager;

/**
 *
 * Network interface to the TextSecure server API.
 *
 * @author Moxie Marlinspike
 */
public class PushServiceSocket {

  private static final String TAG = PushServiceSocket.class.getSimpleName();

  private static final String CREATE_ACCOUNT_SMS_PATH   = "/v1/accounts/sms/code/%s";
  private static final String CREATE_ACCOUNT_VOICE_PATH = "/v1/accounts/voice/code/%s";
  private static final String VERIFY_ACCOUNT_CODE_PATH  = "/v1/accounts/code/%s";
  private static final String VERIFY_ACCOUNT_TOKEN_PATH = "/v1/accounts/token/%s";
  private static final String REGISTER_GCM_PATH         = "/v1/accounts/gcm/";
  private static final String REQUEST_TOKEN_PATH        = "/v1/accounts/token";
  private static final String SET_ACCOUNT_ATTRIBUTES    = "/v1/accounts/attributes/";

  private static final String PREKEY_METADATA_PATH      = "/v2/keys/";
  private static final String PREKEY_PATH               = "/v2/keys/%s";
  private static final String PREKEY_DEVICE_PATH        = "/v2/keys/%s/%s";
  private static final String SIGNED_PREKEY_PATH        = "/v2/keys/signed";

  private static final String PROVISIONING_CODE_PATH    = "/v1/devices/provisioning/code";
  private static final String PROVISIONING_MESSAGE_PATH = "/v1/provisioning/%s";
  private static final String DEVICE_PATH               = "/v1/devices/%s";

  private static final String DIRECTORY_TOKENS_PATH     = "/v1/directory/tokens";
  private static final String DIRECTORY_VERIFY_PATH     = "/v1/directory/%s";
  private static final String MESSAGE_PATH              = "/v1/messages/%s";
  private static final String ACKNOWLEDGE_MESSAGE_PATH  = "/v1/messages/%s/%d";
  private static final String RECEIPT_PATH              = "/v1/receipt/%s/%d";
  private static final String ATTACHMENT_PATH           = "/v1/attachments/%s";

  private static final boolean ENFORCE_SSL = true;

  private final String              serviceUrl;
  private final TrustManager[]      trustManagers;
  private final CredentialsProvider credentialsProvider;
  private final String              userAgent;

  public PushServiceSocket(String serviceUrl, TrustStore trustStore, CredentialsProvider credentialsProvider, String userAgent)
  {
    this.serviceUrl          = serviceUrl;
    this.credentialsProvider = credentialsProvider;
    this.trustManagers       = BlacklistingTrustManager.createFor(trustStore);
    this.userAgent           = userAgent;
  }

  public void createAccount(boolean voice) throws IOException {
    String path = voice ? CREATE_ACCOUNT_VOICE_PATH : CREATE_ACCOUNT_SMS_PATH;
    makeRequest(String.format(path, credentialsProvider.getUser()), "GET", null);
  }

<<<<<<< HEAD
  public void verifyAccount(String verificationCode, String signalingKey,
                            boolean supportsSms, boolean fetchesMessages, int registrationId)
      throws IOException
  {
    AccountAttributes signalingKeyEntity = new AccountAttributes(signalingKey, supportsSms, fetchesMessages, registrationId);
    makeRequest(String.format(VERIFY_ACCOUNT_PATH, verificationCode),
=======
  public void verifyAccountCode(String verificationCode, String signalingKey, int registrationId, boolean voice)
      throws IOException
  {
    AccountAttributes signalingKeyEntity = new AccountAttributes(signalingKey, registrationId, voice);
    makeRequest(String.format(VERIFY_ACCOUNT_CODE_PATH, verificationCode),
>>>>>>> 2a103d2f
                "PUT", JsonUtil.toJson(signalingKeyEntity));
  }

  public void verifyAccountToken(String verificationToken, String signalingKey, int registrationId, boolean voice)
      throws IOException
  {
    AccountAttributes signalingKeyEntity = new AccountAttributes(signalingKey, registrationId, voice);
    makeRequest(String.format(VERIFY_ACCOUNT_TOKEN_PATH, verificationToken),
                "PUT", JsonUtil.toJson(signalingKeyEntity));
  }

  public void setAccountAttributes(String signalingKey, int registrationId, boolean voice) throws IOException {
    AccountAttributes accountAttributes = new AccountAttributes(signalingKey, registrationId, voice);
    makeRequest(SET_ACCOUNT_ATTRIBUTES, "PUT", JsonUtil.toJson(accountAttributes));
  }

  public String getAccountVerificationToken() throws IOException {
    String responseText = makeRequest(REQUEST_TOKEN_PATH, "GET", null);
    return JsonUtil.fromJson(responseText, AuthorizationToken.class).getToken();
  }

  public String getNewDeviceVerificationCode() throws IOException {
    String responseText = makeRequest(PROVISIONING_CODE_PATH, "GET", null);
    return JsonUtil.fromJson(responseText, DeviceCode.class).getVerificationCode();
  }

  public List<DeviceInfo> getDevices() throws IOException {
    String responseText = makeRequest(String.format(DEVICE_PATH, ""), "GET", null);
    return JsonUtil.fromJson(responseText, DeviceInfoList.class).getDevices();
  }

  public void removeDevice(long deviceId) throws IOException {
    makeRequest(String.format(DEVICE_PATH, String.valueOf(deviceId)), "DELETE", null);
  }

  public void sendProvisioningMessage(String destination, byte[] body) throws IOException {
    makeRequest(String.format(PROVISIONING_MESSAGE_PATH, destination), "PUT",
                JsonUtil.toJson(new ProvisioningMessage(Base64.encodeBytes(body))));
  }

  public void sendReceipt(String destination, long messageId, Optional<String> relay) throws IOException {
    String path = String.format(RECEIPT_PATH, destination, messageId);

    if (relay.isPresent()) {
      path += "?relay=" + relay.get();
    }

    makeRequest(path, "PUT", null);
  }

  public void registerGcmId(String gcmRegistrationId) throws IOException {
    GcmRegistrationId registration = new GcmRegistrationId(gcmRegistrationId, true);
    makeRequest(REGISTER_GCM_PATH, "PUT", JsonUtil.toJson(registration));
  }

  public void unregisterGcmId() throws IOException {
    makeRequest(REGISTER_GCM_PATH, "DELETE", null);
  }

  public SendMessageResponse sendMessage(OutgoingPushMessageList bundle)
      throws IOException
  {
    try {
      String responseText = makeRequest(String.format(MESSAGE_PATH, bundle.getDestination()), "PUT", JsonUtil.toJson(bundle));

      if (responseText == null) return new SendMessageResponse(false);
      else                      return JsonUtil.fromJson(responseText, SendMessageResponse.class);
    } catch (NotFoundException nfe) {
      throw new UnregisteredUserException(bundle.getDestination(), nfe);
    }
  }

  public List<TextSecureEnvelopeEntity> getMessages() throws IOException {
    String responseText = makeRequest(String.format(MESSAGE_PATH, ""), "GET", null);
    return JsonUtil.fromJson(responseText, TextSecureEnvelopeEntityList.class).getMessages();
  }

  public void acknowledgeMessage(String sender, long timestamp) throws IOException {
    makeRequest(String.format(ACKNOWLEDGE_MESSAGE_PATH, sender, timestamp), "DELETE", null);
  }

  public void registerPreKeys(IdentityKey identityKey,
                              PreKeyRecord lastResortKey,
                              SignedPreKeyRecord signedPreKey,
                              List<PreKeyRecord> records)
      throws IOException
  {
    List<PreKeyEntity> entities = new LinkedList<>();

    for (PreKeyRecord record : records) {
      PreKeyEntity entity = new PreKeyEntity(record.getId(),
                                             record.getKeyPair().getPublicKey());

      entities.add(entity);
    }

    PreKeyEntity lastResortEntity = new PreKeyEntity(lastResortKey.getId(),
                                                     lastResortKey.getKeyPair().getPublicKey());

    SignedPreKeyEntity signedPreKeyEntity = new SignedPreKeyEntity(signedPreKey.getId(),
                                                                   signedPreKey.getKeyPair().getPublicKey(),
                                                                   signedPreKey.getSignature());

    makeRequest(String.format(PREKEY_PATH, ""), "PUT",
                JsonUtil.toJson(new PreKeyState(entities, lastResortEntity,
                                                signedPreKeyEntity, identityKey)));
  }

  public int getAvailablePreKeys() throws IOException {
    String       responseText = makeRequest(PREKEY_METADATA_PATH, "GET", null);
    PreKeyStatus preKeyStatus = JsonUtil.fromJson(responseText, PreKeyStatus.class);

    return preKeyStatus.getCount();
  }

  public List<PreKeyBundle> getPreKeys(TextSecureAddress destination, int deviceIdInteger) throws IOException {
    try {
      String deviceId = String.valueOf(deviceIdInteger);

      if (deviceId.equals("1"))
        deviceId = "*";

      String path = String.format(PREKEY_DEVICE_PATH, destination.getNumber(), deviceId);

      if (destination.getRelay().isPresent()) {
        path = path + "?relay=" + destination.getRelay().get();
      }

      String             responseText = makeRequest(path, "GET", null);
      PreKeyResponse     response     = JsonUtil.fromJson(responseText, PreKeyResponse.class);
      List<PreKeyBundle> bundles      = new LinkedList<>();

      for (PreKeyResponseItem device : response.getDevices()) {
        ECPublicKey preKey                = null;
        ECPublicKey signedPreKey          = null;
        byte[]      signedPreKeySignature = null;
        int         preKeyId              = -1;
        int         signedPreKeyId        = -1;

        if (device.getSignedPreKey() != null) {
          signedPreKey          = device.getSignedPreKey().getPublicKey();
          signedPreKeyId        = device.getSignedPreKey().getKeyId();
          signedPreKeySignature = device.getSignedPreKey().getSignature();
        }

        if (device.getPreKey() != null) {
          preKeyId = device.getPreKey().getKeyId();
          preKey   = device.getPreKey().getPublicKey();
        }

        bundles.add(new PreKeyBundle(device.getRegistrationId(), device.getDeviceId(), preKeyId,
                                     preKey, signedPreKeyId, signedPreKey, signedPreKeySignature,
                                     response.getIdentityKey()));
      }

      return bundles;
    } catch (NotFoundException nfe) {
      throw new UnregisteredUserException(destination.getNumber(), nfe);
    }
  }

  public PreKeyBundle getPreKey(TextSecureAddress destination, int deviceId) throws IOException {
    try {
      String path = String.format(PREKEY_DEVICE_PATH, destination.getNumber(),
                                  String.valueOf(deviceId));

      if (destination.getRelay().isPresent()) {
        path = path + "?relay=" + destination.getRelay().get();
      }

      String         responseText = makeRequest(path, "GET", null);
      PreKeyResponse response     = JsonUtil.fromJson(responseText, PreKeyResponse.class);

      if (response.getDevices() == null || response.getDevices().size() < 1)
        throw new IOException("Empty prekey list");

      PreKeyResponseItem device                = response.getDevices().get(0);
      ECPublicKey        preKey                = null;
      ECPublicKey        signedPreKey          = null;
      byte[]             signedPreKeySignature = null;
      int                preKeyId              = -1;
      int                signedPreKeyId        = -1;

      if (device.getPreKey() != null) {
        preKeyId = device.getPreKey().getKeyId();
        preKey   = device.getPreKey().getPublicKey();
      }

      if (device.getSignedPreKey() != null) {
        signedPreKeyId        = device.getSignedPreKey().getKeyId();
        signedPreKey          = device.getSignedPreKey().getPublicKey();
        signedPreKeySignature = device.getSignedPreKey().getSignature();
      }

      return new PreKeyBundle(device.getRegistrationId(), device.getDeviceId(), preKeyId, preKey,
                              signedPreKeyId, signedPreKey, signedPreKeySignature, response.getIdentityKey());
    } catch (NotFoundException nfe) {
      throw new UnregisteredUserException(destination.getNumber(), nfe);
    }
  }

  public SignedPreKeyEntity getCurrentSignedPreKey() throws IOException {
    try {
      String responseText = makeRequest(SIGNED_PREKEY_PATH, "GET", null);
      return JsonUtil.fromJson(responseText, SignedPreKeyEntity.class);
    } catch (NotFoundException e) {
      Log.w(TAG, e);
      return null;
    }
  }

  public void setCurrentSignedPreKey(SignedPreKeyRecord signedPreKey) throws IOException {
    SignedPreKeyEntity signedPreKeyEntity = new SignedPreKeyEntity(signedPreKey.getId(),
                                                                   signedPreKey.getKeyPair().getPublicKey(),
                                                                   signedPreKey.getSignature());
    makeRequest(SIGNED_PREKEY_PATH, "PUT", JsonUtil.toJson(signedPreKeyEntity));
  }

  public long sendAttachment(PushAttachmentData attachment) throws IOException {
    String               response      = makeRequest(String.format(ATTACHMENT_PATH, ""), "GET", null);
    AttachmentDescriptor attachmentKey = JsonUtil.fromJson(response, AttachmentDescriptor.class);

    if (attachmentKey == null || attachmentKey.getLocation() == null) {
      throw new IOException("Server failed to allocate an attachment key!");
    }

    Log.w(TAG, "Got attachment content location: " + attachmentKey.getLocation());

    uploadAttachment("PUT", attachmentKey.getLocation(), attachment.getData(),
                     attachment.getDataSize(), attachment.getKey(), attachment.getListener());

    return attachmentKey.getId();
  }

  public void retrieveAttachment(String relay, long attachmentId, File destination, ProgressListener listener) throws IOException {
    String path = String.format(ATTACHMENT_PATH, String.valueOf(attachmentId));

    if (!Util.isEmpty(relay)) {
      path = path + "?relay=" + relay;
    }

    String               response   = makeRequest(path, "GET", null);
    AttachmentDescriptor descriptor = JsonUtil.fromJson(response, AttachmentDescriptor.class);

    Log.w(TAG, "Attachment: " + attachmentId + " is at: " + descriptor.getLocation());

    downloadExternalFile(descriptor.getLocation(), destination, listener);
  }

  public List<ContactTokenDetails> retrieveDirectory(Set<String> contactTokens)
      throws NonSuccessfulResponseCodeException, PushNetworkException
  {
    try {
      ContactTokenList        contactTokenList = new ContactTokenList(new LinkedList<>(contactTokens));
      String                  response         = makeRequest(DIRECTORY_TOKENS_PATH, "PUT", JsonUtil.toJson(contactTokenList));
      ContactTokenDetailsList activeTokens     = JsonUtil.fromJson(response, ContactTokenDetailsList.class);

      return activeTokens.getContacts();
    } catch (IOException e) {
      Log.w(TAG, e);
      throw new NonSuccessfulResponseCodeException("Unable to parse entity");
    }
  }

  public ContactTokenDetails getContactTokenDetails(String contactToken) throws IOException {
    try {
      String response = makeRequest(String.format(DIRECTORY_VERIFY_PATH, contactToken), "GET", null);
      return JsonUtil.fromJson(response, ContactTokenDetails.class);
    } catch (NotFoundException nfe) {
      return null;
    }
  }

  private void downloadExternalFile(String url, File localDestination, ProgressListener listener)
      throws IOException
  {
    URL               downloadUrl = new URL(url);
    HttpURLConnection connection  = (HttpURLConnection) downloadUrl.openConnection();
    connection.setRequestProperty("Content-Type", "application/octet-stream");
    connection.setRequestMethod("GET");
    connection.setDoInput(true);

    try {
      if (connection.getResponseCode() != 200) {
        throw new NonSuccessfulResponseCodeException("Bad response: " + connection.getResponseCode());
      }

      OutputStream output        = new FileOutputStream(localDestination);
      InputStream  input         = connection.getInputStream();
      byte[]       buffer        = new byte[4096];
      int          contentLength = connection.getContentLength();
      int         read,totalRead = 0;

      while ((read = input.read(buffer)) != -1) {
        output.write(buffer, 0, read);
        totalRead += read;

        if (listener != null) {
          listener.onAttachmentProgress(contentLength, totalRead);
        }
      }

      output.close();
      Log.w(TAG, "Downloaded: " + url + " to: " + localDestination.getAbsolutePath());
    } catch (IOException ioe) {
      throw new PushNetworkException(ioe);
    } finally {
      connection.disconnect();
    }
  }

  private void uploadAttachment(String method, String url, InputStream data,
                                long dataSize, byte[] key, ProgressListener listener)
    throws IOException
  {
    URL                uploadUrl  = new URL(url);
    HttpsURLConnection connection = (HttpsURLConnection) uploadUrl.openConnection();
    connection.setDoOutput(true);

    if (dataSize > 0) {
      connection.setFixedLengthStreamingMode((int) AttachmentCipherOutputStream.getCiphertextLength(dataSize));
    } else {
      connection.setChunkedStreamingMode(0);
    }

    connection.setRequestMethod(method);
    connection.setRequestProperty("Content-Type", "application/octet-stream");
    connection.setRequestProperty("Connection", "close");
    connection.connect();

    try {
      OutputStream                 stream = connection.getOutputStream();
      AttachmentCipherOutputStream out    = new AttachmentCipherOutputStream(key, stream);
      byte[]                       buffer = new byte[4096];
      int                   read, written = 0;

      while ((read = data.read(buffer)) != -1) {
        out.write(buffer, 0, read);
        written += read;

        if (listener != null) {
          listener.onAttachmentProgress(dataSize, written);
        }
      }

      data.close();
      out.flush();
      out.close();

      if (connection.getResponseCode() != 200) {
        throw new IOException("Bad response: " + connection.getResponseCode() + " " + connection.getResponseMessage());
      }
    } finally {
      connection.disconnect();
    }
  }

  private String makeRequest(String urlFragment, String method, String body)
      throws NonSuccessfulResponseCodeException, PushNetworkException
  {
    HttpURLConnection connection = makeBaseRequest(urlFragment, method, body);

    try {
      String response = Util.readFully(connection.getInputStream());
      connection.disconnect();

      return response;
    } catch (IOException ioe) {
      throw new PushNetworkException(ioe);
    }
  }

  private HttpURLConnection makeBaseRequest(String urlFragment, String method, String body)
      throws NonSuccessfulResponseCodeException, PushNetworkException
  {
    HttpURLConnection connection = getConnection(urlFragment, method, body);
    int               responseCode;
    String            responseMessage;
    String            response;

    try {
      responseCode    = connection.getResponseCode();
      responseMessage = connection.getResponseMessage();
    } catch (IOException ioe) {
      throw new PushNetworkException(ioe);
    }

    switch (responseCode) {
      case 413:
        connection.disconnect();
        throw new RateLimitException("Rate limit exceeded: " + responseCode);
      case 401:
      case 403:
        connection.disconnect();
        throw new AuthorizationFailedException("Authorization failed!");
      case 404:
        connection.disconnect();
        throw new NotFoundException("Not found");
      case 409:
        MismatchedDevices mismatchedDevices;

        try {
          response          = Util.readFully(connection.getErrorStream());
          mismatchedDevices = JsonUtil.fromJson(response, MismatchedDevices.class);
        } catch (JsonProcessingException e) {
          Log.w(TAG, e);
          throw new NonSuccessfulResponseCodeException("Bad response: " + responseCode + " " + responseMessage);
        } catch (IOException e) {
          throw new PushNetworkException(e);
        }

        throw new MismatchedDevicesException(mismatchedDevices);
      case 410:
        StaleDevices staleDevices;

        try {
          response     = Util.readFully(connection.getErrorStream());
          staleDevices = JsonUtil.fromJson(response, StaleDevices.class);
        } catch (JsonProcessingException e) {
          throw new NonSuccessfulResponseCodeException("Bad response: " + responseCode + " " + responseMessage);
        } catch (IOException e) {
          throw new PushNetworkException(e);
        }

        throw new StaleDevicesException(staleDevices);
      case 411:
        DeviceLimit deviceLimit;

        try {
          response    = Util.readFully(connection.getErrorStream());
          deviceLimit = JsonUtil.fromJson(response, DeviceLimit.class);
        } catch (JsonProcessingException e) {
          throw new NonSuccessfulResponseCodeException("Bad response: " + responseCode + " " + responseMessage);
        } catch (IOException e) {
          throw new PushNetworkException(e);
        }

        throw new DeviceLimitExceededException(deviceLimit);
      case 417:
        throw new ExpectationFailedException();
    }

    if (responseCode != 200 && responseCode != 204) {
        throw new NonSuccessfulResponseCodeException("Bad response: " + responseCode + " " +
                                                     responseMessage);
    }

    return connection;
  }

  private HttpURLConnection getConnection(String urlFragment, String method, String body)
      throws PushNetworkException
  {
    try {
      SSLContext context = SSLContext.getInstance("TLS");
      context.init(null, trustManagers, null);

      URL url = new URL(String.format("%s%s", serviceUrl, urlFragment));
      Log.w(TAG, "Push service URL: " + serviceUrl);
      Log.w(TAG, "Opening URL: " + url);

      HttpURLConnection connection = (HttpURLConnection) url.openConnection();

      if (ENFORCE_SSL) {
        ((HttpsURLConnection) connection).setSSLSocketFactory(context.getSocketFactory());
        ((HttpsURLConnection) connection).setHostnameVerifier(new StrictHostnameVerifier());
      }

      connection.setRequestMethod(method);
      connection.setRequestProperty("Content-Type", "application/json");

      if (credentialsProvider.getPassword() != null) {
        connection.setRequestProperty("Authorization", getAuthorizationHeader());
      }

      if (userAgent != null) {
        connection.setRequestProperty("X-Signal-Agent", userAgent);
      }

      if (body != null) {
        connection.setDoOutput(true);
      }

      connection.connect();

      if (body != null) {
        Log.w(TAG, method + "  --  " + body);
        OutputStream out = connection.getOutputStream();
        out.write(body.getBytes());
        out.close();
      }

      return connection;
    } catch (IOException e) {
      throw new PushNetworkException(e);
    } catch (NoSuchAlgorithmException | KeyManagementException e) {
      throw new AssertionError(e);
    }
  }

  private String getAuthorizationHeader() {
    try {
      return "Basic " + Base64.encodeBytes((credentialsProvider.getUser() + ":" + credentialsProvider.getPassword()).getBytes("UTF-8"));
    } catch (UnsupportedEncodingException e) {
      throw new AssertionError(e);
    }
  }

  private static class GcmRegistrationId {

    @JsonProperty
    private String gcmRegistrationId;

    @JsonProperty
    private boolean webSocketChannel;

    public GcmRegistrationId() {}

    public GcmRegistrationId(String gcmRegistrationId, boolean webSocketChannel) {
      this.gcmRegistrationId = gcmRegistrationId;
      this.webSocketChannel  = webSocketChannel;
    }
  }

  private static class AttachmentDescriptor {
    @JsonProperty
    private long id;

    @JsonProperty
    private String location;

    public long getId() {
      return id;
    }

    public String getLocation() {
      return location;
    }
  }
}<|MERGE_RESOLUTION|>--- conflicted
+++ resolved
@@ -121,33 +121,29 @@
     makeRequest(String.format(path, credentialsProvider.getUser()), "GET", null);
   }
 
-<<<<<<< HEAD
-  public void verifyAccount(String verificationCode, String signalingKey,
-                            boolean supportsSms, boolean fetchesMessages, int registrationId)
+  public void verifyAccountCode(String verificationCode, String signalingKey,
+                                boolean fetchesMessages, int registrationId, boolean voice)
       throws IOException
   {
-    AccountAttributes signalingKeyEntity = new AccountAttributes(signalingKey, supportsSms, fetchesMessages, registrationId);
-    makeRequest(String.format(VERIFY_ACCOUNT_PATH, verificationCode),
-=======
-  public void verifyAccountCode(String verificationCode, String signalingKey, int registrationId, boolean voice)
+    AccountAttributes signalingKeyEntity = new AccountAttributes(signalingKey,
+            fetchesMessages, registrationId, voice);
+    makeRequest(String.format(VERIFY_ACCOUNT_CODE_PATH, verificationCode),
+                "PUT", JsonUtil.toJson(signalingKeyEntity));
+  }
+
+  public void verifyAccountToken(String verificationToken, String signalingKey, boolean fetchesMessages,
+                                 int registrationId, boolean voice)
       throws IOException
   {
-    AccountAttributes signalingKeyEntity = new AccountAttributes(signalingKey, registrationId, voice);
-    makeRequest(String.format(VERIFY_ACCOUNT_CODE_PATH, verificationCode),
->>>>>>> 2a103d2f
-                "PUT", JsonUtil.toJson(signalingKeyEntity));
-  }
-
-  public void verifyAccountToken(String verificationToken, String signalingKey, int registrationId, boolean voice)
-      throws IOException
-  {
-    AccountAttributes signalingKeyEntity = new AccountAttributes(signalingKey, registrationId, voice);
+    AccountAttributes signalingKeyEntity = new AccountAttributes(signalingKey, fetchesMessages, registrationId, voice);
     makeRequest(String.format(VERIFY_ACCOUNT_TOKEN_PATH, verificationToken),
                 "PUT", JsonUtil.toJson(signalingKeyEntity));
   }
 
-  public void setAccountAttributes(String signalingKey, int registrationId, boolean voice) throws IOException {
-    AccountAttributes accountAttributes = new AccountAttributes(signalingKey, registrationId, voice);
+  public void setAccountAttributes(String signalingKey, boolean fetchesMessages,
+                                   int registrationId, boolean voice)
+          throws IOException {
+    AccountAttributes accountAttributes = new AccountAttributes(signalingKey, fetchesMessages, registrationId, voice);
     makeRequest(SET_ACCOUNT_ATTRIBUTES, "PUT", JsonUtil.toJson(accountAttributes));
   }
 

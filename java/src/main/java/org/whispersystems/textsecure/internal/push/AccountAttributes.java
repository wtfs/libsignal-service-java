--- conflicted
+++ resolved
@@ -24,29 +24,19 @@
   private String  signalingKey;
 
   @JsonProperty
-  private int     registrationId;
+  private boolean fetchesMessages;
 
   @JsonProperty
-<<<<<<< HEAD
-  private boolean fetchesMessages;
-
+  private boolean voice;
 
   @JsonProperty
   private int     registrationId;
 
-  public AccountAttributes(String signalingKey, boolean supportsSms, boolean fetchesMessages, int registrationId) {
+  public AccountAttributes(String signalingKey, boolean fetchesMessages, int registrationId, boolean voice) {
     this.signalingKey    = signalingKey;
-    this.supportsSms     = supportsSms;
     this.fetchesMessages = fetchesMessages;
     this.registrationId  = registrationId;
-=======
-  private boolean voice;
-
-  public AccountAttributes(String signalingKey, int registrationId, boolean voice) {
-    this.signalingKey   = signalingKey;
-    this.registrationId = registrationId;
     this.voice          = voice;
->>>>>>> 2a103d2f
   }
 
   public AccountAttributes() {}
@@ -59,11 +49,9 @@
     return registrationId;
   }
 
-<<<<<<< HEAD
   public boolean isFetchesMessages() { return fetchesMessages; }
-=======
+
   public boolean isVoice() {
     return voice;
   }
->>>>>>> 2a103d2f
 }
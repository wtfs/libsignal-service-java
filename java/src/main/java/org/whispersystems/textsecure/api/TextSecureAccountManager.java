--- conflicted
+++ resolved
@@ -119,6 +119,8 @@
    *                         {@link #requestVoiceVerificationCode}).
    * @param signalingKey 52 random bytes.  A 32 byte AES key and a 20 byte Hmac256 key,
    *                     concatenated.
+   * @param fetchesMessages A boolean that indicates whether the client supports fetching messages
+   *                     (websockets)
    * @param axolotlRegistrationId A random 14-bit number that identifies this TextSecure install.
    *                              This value should remain consistent across registrations for the
    *                              same install, but probabilistically differ across registrations
@@ -127,18 +129,11 @@
    *
    * @throws IOException
    */
-<<<<<<< HEAD
-  public void verifyAccount(String verificationCode, String signalingKey,
-                            boolean supportsSms, boolean fetchesMessages, int axolotlRegistrationId)
-      throws IOException
-  {
-    this.pushServiceSocket.verifyAccount(verificationCode, signalingKey,
-                                         supportsSms, fetchesMessages, axolotlRegistrationId);
-=======
-  public void verifyAccountWithCode(String verificationCode, String signalingKey, int axolotlRegistrationId, boolean voice)
-      throws IOException
-  {
-    this.pushServiceSocket.verifyAccountCode(verificationCode, signalingKey,
+  public void verifyAccountWithCode(String verificationCode, String signalingKey, boolean fetchesMessages,
+                            int axolotlRegistrationId, boolean voice)
+      throws IOException
+  {
+    this.pushServiceSocket.verifyAccountCode(verificationCode, signalingKey,fetchesMessages,
                                              axolotlRegistrationId, voice);
   }
 
@@ -149,6 +144,8 @@
 
    * @param signalingKey 52 random bytes.  A 32 byte AES key and a 20 byte Hmac256 key,
    *                     concatenated.
+   * @param fetchesMessages A boolean that indicates whether the client supports fetching messages
+   *                     (websockets)
    * @param axolotlRegistrationId A random 14-bit number that identifies this TextSecure install.
    *                              This value should remain consistent across registrations for the
    *                              same install, but probabilistically differ across registrations
@@ -157,16 +154,20 @@
    *
    * @throws IOException
    */
-  public void verifyAccountWithToken(String verificationToken, String signalingKey, int axolotlRegistrationId, boolean voice)
-      throws IOException
-  {
-    this.pushServiceSocket.verifyAccountToken(verificationToken, signalingKey, axolotlRegistrationId, voice);
+  public void verifyAccountWithToken(String verificationToken, String signalingKey, boolean fetchesMessages,
+                                     int axolotlRegistrationId, boolean voice)
+      throws IOException
+  {
+    this.pushServiceSocket.verifyAccountToken(verificationToken, signalingKey,
+            fetchesMessages, axolotlRegistrationId, voice);
   }
 
   /**
    * Refresh account attributes with server.
    *
    * @param signalingKey 52 random bytes.  A 32 byte AES key and a 20 byte Hmac256 key, concatenated.
+   * @param fetchesMessages A boolean that indicates whether the client supports fetching messages
+   *                     (websockets)
    * @param axolotlRegistrationId A random 14-bit number that identifies this TextSecure install.
    *                              This value should remain consistent across registrations for the same
    *                              install, but probabilistically differ across registrations for
@@ -175,11 +176,11 @@
    *
    * @throws IOException
    */
-  public void setAccountAttributes(String signalingKey, int axolotlRegistrationId, boolean voice)
-      throws IOException
-  {
-    this.pushServiceSocket.setAccountAttributes(signalingKey, axolotlRegistrationId, voice);
->>>>>>> 2a103d2f
+  public void setAccountAttributes(String signalingKey, boolean fetchesMessages,
+                                   int axolotlRegistrationId, boolean voice)
+      throws IOException
+  {
+    this.pushServiceSocket.setAccountAttributes(signalingKey, fetchesMessages, axolotlRegistrationId, voice);
   }
 
   /**

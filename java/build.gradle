apply plugin: 'java'
apply plugin: 'maven'
apply plugin: 'signing'

sourceCompatibility = 1.7
archivesBaseName    = "textsecure-java"
version             = version_number
group               = group_info

repositories {
    mavenCentral()
    mavenLocal()
}

dependencies {
    compile 'com.google.protobuf:protobuf-java:2.5.0'
    compile 'com.googlecode.libphonenumber:libphonenumber:7.1.0'
    compile 'com.fasterxml.jackson.core:jackson-databind:2.5.0'

    compile "org.whispersystems:axolotl-java:${axolotl_version}"
    compile 'com.squareup.okhttp:okhttp:2.2.0'
    compile 'org.apache.httpcomponents:httpclient:4.4'

    testCompile 'junit:junit:3.8.2'
}

tasks.whenTaskAdded { task ->
    if (task.name.equals("lint")) {
        task.enabled = false
    }
}

signing {
    required { has("release") && gradle.taskGraph.hasTask("uploadArchives") }
    sign configurations.archives
}

<<<<<<< HEAD
=======

def sonatypeRepo            = sonatypeRepo != null ? sonatypeRepo : ""
def whisperSonatypeUsername = whisperSonatypeUsername != null ? whisperSonatypeUsername : ""
def whisperSonatypePassword = whisperSonatypePassword != null ? whisperSonatypePassword : ""

uploadArchives {
    configuration = configurations.archives
    repositories.mavenDeployer {
        beforeDeployment { MavenDeployment deployment -> signing.signPom(deployment) }

        repository(url: sonatypeRepo) {
            authentication(userName: whisperSonatypeUsername, password: whisperSonatypePassword)
        }

        pom.project {
            name 'textscure-java'
            packaging 'jar'
            description 'TetSecure library for Java'
            url 'https://github.com/WhisperSystems/libtextsecure-java'

            scm {
                url 'scm:git@github.com:WhisperSystems/libtextsecure-java.git'
                connection 'scm:git@github.com:WhisperSystems/libtextsecure-java.git'
                developerConnection 'scm:git@github.com:WhisperSystems/libtextsecure-java.git'
            }

            licenses {
                license {
                    name 'GPLv3'
                    url 'https://www.gnu.org/licenses/gpl-3.0.txt'
                    distribution 'repo'
                }
            }

            developers {
                developer {
                    name 'Moxie Marlinspike'
                }
            }
        }
    }
}

>>>>>>> 864c1532
task installArchives(type: Upload) {
    description "Installs the artifacts to the local Maven repository."
    configuration = configurations['archives']
    repositories {
        mavenDeployer {
            repository url: "file://${System.properties['user.home']}/.m2/repository"
        }
    }
}

task packageJavadoc(type: Jar, dependsOn: 'javadoc') {
    from javadoc.destinationDir
    classifier = 'javadoc'
}

task packageSources(type: Jar) {
    from sourceSets.main.allSource
    classifier = 'sources'
}

artifacts {
    archives packageJavadoc
    archives packageSources
}<|MERGE_RESOLUTION|>--- conflicted
+++ resolved
@@ -35,52 +35,6 @@
     sign configurations.archives
 }
 
-<<<<<<< HEAD
-=======
-
-def sonatypeRepo            = sonatypeRepo != null ? sonatypeRepo : ""
-def whisperSonatypeUsername = whisperSonatypeUsername != null ? whisperSonatypeUsername : ""
-def whisperSonatypePassword = whisperSonatypePassword != null ? whisperSonatypePassword : ""
-
-uploadArchives {
-    configuration = configurations.archives
-    repositories.mavenDeployer {
-        beforeDeployment { MavenDeployment deployment -> signing.signPom(deployment) }
-
-        repository(url: sonatypeRepo) {
-            authentication(userName: whisperSonatypeUsername, password: whisperSonatypePassword)
-        }
-
-        pom.project {
-            name 'textscure-java'
-            packaging 'jar'
-            description 'TetSecure library for Java'
-            url 'https://github.com/WhisperSystems/libtextsecure-java'
-
-            scm {
-                url 'scm:git@github.com:WhisperSystems/libtextsecure-java.git'
-                connection 'scm:git@github.com:WhisperSystems/libtextsecure-java.git'
-                developerConnection 'scm:git@github.com:WhisperSystems/libtextsecure-java.git'
-            }
-
-            licenses {
-                license {
-                    name 'GPLv3'
-                    url 'https://www.gnu.org/licenses/gpl-3.0.txt'
-                    distribution 'repo'
-                }
-            }
-
-            developers {
-                developer {
-                    name 'Moxie Marlinspike'
-                }
-            }
-        }
-    }
-}
-
->>>>>>> 864c1532
 task installArchives(type: Upload) {
     description "Installs the artifacts to the local Maven repository."
     configuration = configurations['archives']

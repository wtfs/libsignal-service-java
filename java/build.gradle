--- conflicted
+++ resolved
@@ -3,15 +3,9 @@
 apply plugin: 'signing'
 
 sourceCompatibility = 1.7
-<<<<<<< HEAD
-archivesBaseName    = "textsecure-java"
-version             = "1.8.7"
+archivesBaseName    = "signal-service-java"
+version             = "2.1.1"
 group               = "org.whispersystems"
-=======
-archivesBaseName    = "signal-service-java"
-version             = version_number
-group               = group_info
->>>>>>> a1c93edc
 
 repositories {
     mavenCentral()
@@ -23,11 +17,7 @@
     compile 'com.googlecode.libphonenumber:libphonenumber:7.1.0'
     compile 'com.fasterxml.jackson.core:jackson-databind:2.5.0'
 
-<<<<<<< HEAD
-    compile "org.whispersystems:axolotl-java:1.3.1"
-=======
-    compile "org.whispersystems:signal-protocol-java:${signal_version}"
->>>>>>> a1c93edc
+    compile "org.whispersystems:signal-protocol-java:2.2.0"
     compile 'com.squareup.okhttp:okhttp:2.2.0'
     compile 'org.apache.httpcomponents:httpclient:4.4'
 
@@ -45,8 +35,6 @@
     sign configurations.archives
 }
 
-<<<<<<< HEAD
-=======
 
 def sonatypeRepo            = sonatypeRepo != null ? sonatypeRepo : ""
 def whisperSonatypeUsername = whisperSonatypeUsername != null ? whisperSonatypeUsername : ""
@@ -90,7 +78,6 @@
     }
 }
 
->>>>>>> a1c93edc
 task installArchives(type: Upload) {
     description "Installs the artifacts to the local Maven repository."
     configuration = configurations['archives']

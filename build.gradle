--- conflicted
+++ resolved
@@ -1,9 +1,5 @@
 subprojects {
-<<<<<<< HEAD
-    ext.version_number     = "2.8.1"
-=======
-    ext.version_number     = "1.8.2"
->>>>>>> 864c1532
+    ext.version_number     = "2.8.2"
     ext.group_info         = "org.whispersystems"
     ext.axolotl_version    = "1.3.1"
 

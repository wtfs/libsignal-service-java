--- conflicted
+++ resolved
@@ -1,9 +1,5 @@
 subprojects {
-<<<<<<< HEAD
-    ext.version_number     = "1.1.1"
-=======
-    ext.version_number     = "1.2.0"
->>>>>>> fa4e7c5f
+    ext.version_number     = "2.2.0"
     ext.group_info         = "org.whispersystems"
     ext.axolotl_version    = "1.3.1"
 

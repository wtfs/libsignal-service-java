--- conflicted
+++ resolved
@@ -1,9 +1,5 @@
 subprojects {
-<<<<<<< HEAD
-    ext.version_number     = "2.2.0"
-=======
-    ext.version_number     = "1.2.4"
->>>>>>> e02aea9c
+    ext.version_number     = "2.2.1"
     ext.group_info         = "org.whispersystems"
     ext.axolotl_version    = "1.3.1"
 

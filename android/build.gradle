--- conflicted
+++ resolved
@@ -12,15 +12,9 @@
 apply plugin: 'maven'
 apply plugin: 'signing'
 
-<<<<<<< HEAD
-archivesBaseName = "textsecure-android"
-version          = "1.8.7"
+archivesBaseName = "signal-service-android"
+version          = "2.1.1"
 group            = "org.whispersystems"
-=======
-archivesBaseName = "signal-service-android"
-version          = version_number
-group            = group_info
->>>>>>> a1c93edc
 
 repositories {
     mavenCentral()
@@ -28,11 +22,7 @@
 }
 
 dependencies {
-<<<<<<< HEAD
-    compile "org.whispersystems:axolotl-android:1.3.1"
-=======
-    compile "org.whispersystems:signal-protocol-android:${signal_version}"
->>>>>>> a1c93edc
+    compile "org.whispersystems:signal-protocol-android:2.2.0"
     compile (project(':java')) {
         exclude group: 'org.whispersystems', module: 'signal-protocol-java'
         exclude group: 'org.apache.httpcomponents', module: 'httpclient'
@@ -72,8 +62,6 @@
 }
 
 
-<<<<<<< HEAD
-=======
 def sonatypeRepo            = sonatypeRepo != null ? sonatypeRepo : ""
 def whisperSonatypeUsername = whisperSonatypeUsername != null ? whisperSonatypeUsername : ""
 def whisperSonatypePassword = whisperSonatypePassword != null ? whisperSonatypePassword : ""
@@ -116,7 +104,6 @@
     }
 }
 
->>>>>>> a1c93edc
 task installArchives(type: Upload) {
     description "Installs the artifacts to the local Maven repository."
     configuration = configurations['archives']
